import hre, { deployments } from 'hardhat'

export const getAdManagerContract = async () => {
  const Deployment = await deployments.get('AdManager')
  const contract = await hre.ethers.getContractFactory('AdManager')
  return contract.attach(Deployment.address)
}

export const getDistributionRightContract = async () => {
  const Deployment = await deployments.get('DistributionRight')
  const contract = await hre.ethers.getContractFactory('DistributionRight')
  return contract.attach(Deployment.address)
}

export const getVaultContract = async () => {
  const Deployment = await deployments.get('Vault')
  const contract = await hre.ethers.getContractFactory('Vault')
  return contract.attach(Deployment.address)
<<<<<<< HEAD
}

export const getAdPoolContract = async () => {
  const Deployment = await deployments.get('AdPool')
  const contract = await hre.ethers.getContractFactory('AdPool')
  return contract.attach(Deployment.address)
}

export const getPostOwnerPoolContract = async () => {
  const Deployment = await deployments.get('PostOwnerPool')
  const contract = await hre.ethers.getContractFactory('PostOwnerPool')
  return contract.attach(Deployment.address)
=======
>>>>>>> af16fdc0
}<|MERGE_RESOLUTION|>--- conflicted
+++ resolved
@@ -16,19 +16,10 @@
   const Deployment = await deployments.get('Vault')
   const contract = await hre.ethers.getContractFactory('Vault')
   return contract.attach(Deployment.address)
-<<<<<<< HEAD
-}
-
-export const getAdPoolContract = async () => {
-  const Deployment = await deployments.get('AdPool')
-  const contract = await hre.ethers.getContractFactory('AdPool')
-  return contract.attach(Deployment.address)
 }
 
 export const getPostOwnerPoolContract = async () => {
   const Deployment = await deployments.get('PostOwnerPool')
   const contract = await hre.ethers.getContractFactory('PostOwnerPool')
   return contract.attach(Deployment.address)
-=======
->>>>>>> af16fdc0
 }