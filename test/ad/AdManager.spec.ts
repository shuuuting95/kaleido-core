import { expect } from 'chai'
import { BigNumber } from 'ethers'
import { deployments, network, waffle } from 'hardhat'
import { parseEth } from './../utils/number'
import {
  getAdManagerContract,
  getAdPoolContract,
  getDistributionRightContract,
  getVaultContract,
} from './../utils/setup'

describe('AdManager', async () => {
  const [user1, user2, user3, user4, user5] = waffle.provider.getWallets()

  const setupTests = deployments.createFixture(async ({ deployments }) => {
    await deployments.fixture()
    return {
      manager: await getAdManagerContract(),
      right: await getDistributionRightContract(),
      vault: await getVaultContract(),
      pool: await getAdPoolContract(),
    }
  })

  describe('newPost', async () => {
    it('should new a post', async () => {
      const { manager, right } = await setupTests()

      const postMetadata = 'abi09nadu2brasfjl'
      const now = Date.now()
      await network.provider.send('evm_setNextBlockTimestamp', [now])
      await network.provider.send('evm_mine')
      const fromTimestamp = now + 3600
      const toTimestamp = now + 7200

      const postId = await manager.nextPostId()
      expect(await manager.newPost(postMetadata, fromTimestamp, toTimestamp))
        .to.emit(manager, 'NewPost')
        .withArgs(
          postId,
          user1.address,
          postMetadata,
          1,
          fromTimestamp,
          toTimestamp
        )

      expect(await manager.allPosts(postId)).to.deep.equal([
        postId,
        user1.address,
        postMetadata,
        1,
        BigNumber.from(fromTimestamp),
        BigNumber.from(toTimestamp),
        BigNumber.from(0),
      ])
    })
  })

  describe('bid', async () => {
    it('should bit to a post', async () => {
      const { manager } = await setupTests()
      const managerByUser2 = manager.connect(user2)

      const postMetadata = 'abi09nadu2brasfjl'
      const now = Date.now()
      await network.provider.send('evm_setNextBlockTimestamp', [now])
      await network.provider.send('evm_mine')
      const fromTimestamp = now + 3600
      const toTimestamp = now + 7200
      const postId = await manager.nextPostId()

      const bidMetadata = 'xxxdafakjkjfaj;jf'
      const bitPrice = parseEth(1.5)
      const bidId = await manager.nextBidId()

      await manager.newPost(postMetadata, fromTimestamp, toTimestamp)
      expect(
        await managerByUser2.bid(postId, bidMetadata, {
          value: bitPrice,
        })
      )
        .to.emit(manager, 'Bid')
        .withArgs(bidId, postId, user2.address, bitPrice, bidMetadata)
      expect(await manager.bidderInfo(bidId)).to.deep.equal([
        bidId,
        postId,
        user2.address,
        bitPrice,
        bidMetadata,
<<<<<<< HEAD
=======
        originalLink,
        1,
      ])
      expect(await manager.bidderList(postId)).to.deep.equal([bidId])
    })
  })

  describe('book', async () => {
    it('should book to a post', async () => {
      const { manager } = await setupTests()
      const managerByUser2 = manager.connect(user2)

      const postMetadata = 'abi09nadu2brasfjl'
      const now = Date.now()
      await network.provider.send('evm_setNextBlockTimestamp', [now])
      await network.provider.send('evm_mine')
      const fromTimestamp = now + 3600
      const toTimestamp = now + 7200
      const postId = await manager.nextPostId()

      const bitPrice = parseEth(1.5)
      const bidId = await manager.nextBidId()

      await manager.newPost(postMetadata, fromTimestamp, toTimestamp)
      expect(
        await managerByUser2.book(postId, {
          value: bitPrice,
        })
      )
        .to.emit(manager, 'Bid')
        .withArgs(bidId, postId, user2.address, bitPrice)
      expect(await manager.bidderInfo(bidId)).to.deep.equal([
        bidId,
        postId,
        user2.address,
        bitPrice,
        '',
        '',
>>>>>>> 81bf641c
        0,
      ])
      expect(await manager.bidderList(postId)).to.deep.equal([bidId])
    })
  })

  describe('close', async () => {
    it('should close after the period', async () => {
      const { manager, right, vault } = await setupTests()
      const managerByUser2 = manager.connect(user2)
      const managerByUser3 = manager.connect(user3)

      const postMetadata = 'abi09nadu2brasfjl'
      const now = Date.now()
      await network.provider.send('evm_setNextBlockTimestamp', [now])
      await network.provider.send('evm_mine')
      const fromTimestamp = now + 3600
      const toTimestamp = now + 7200
      const postId = await manager.nextPostId()
      await manager.newPost(postMetadata, fromTimestamp, toTimestamp)

      const bidMetadata2 = 'xxxdafakjkjfaj;jf'
      const bitPrice2 = parseEth(100)
      const bidId2 = await manager.nextBidId()
      await managerByUser2.bid(postId, bidMetadata2, {
        value: bitPrice2,
      })

      const bidMetadata3 = 'saedafakjkjfaj;jf'
      const bitPrice3 = parseEth(200)
      await managerByUser3.bid(postId, bidMetadata3, {
        value: bitPrice3,
      })

      const user1BalanceBeforeClose = await user1.getBalance()
      const user2BalanceBeforeClose = await user2.getBalance()

      expect(await manager.close(bidId2))
        .to.emit(manager, 'Close')
        .withArgs(bidId2, postId, user2.address, bitPrice2, bidMetadata2)
        .to.emit(vault, 'Received')
        .withArgs(manager.address, parseEth(10))
      const user1BalanceAfterClose = await user1.getBalance()
      const user2BalanceAfterClose = await user2.getBalance()

      const user1BalanceDiff = Number(
        user1BalanceAfterClose.sub(user1BalanceBeforeClose)
      )
      const user2BalanceDiff = Number(
        user2BalanceAfterClose.sub(user2BalanceBeforeClose)
      )
      expect(user1BalanceDiff).to.be.lt(Number(parseEth(90.0)))
      expect(user1BalanceDiff).to.be.gt(Number(parseEth(89.9)))
      expect(user2BalanceDiff).to.be.eq(0)
      expect(await vault.balance()).to.be.eq(parseEth(10))
    })
  })

  describe('refund', async () => {
    it('should refund after the period', async () => {
      const { manager, right } = await setupTests()
      const managerByUser2 = manager.connect(user2)
      const managerByUser3 = manager.connect(user3)

      const postMetadata = 'abi09nadu2brasfjl'
      const now = Date.now()
      await network.provider.send('evm_setNextBlockTimestamp', [now])
      await network.provider.send('evm_mine')
      const fromTimestamp = now + 3600
      const toTimestamp = now + 7200
      const postId = await manager.nextPostId()

      await manager.newPost(postMetadata, fromTimestamp, toTimestamp)

      const bidMetadata2 = 'xxxdafakjkjfaj;jf'
      const bitPrice2 = parseEth(100)
      const bidId2 = await manager.nextBidId()
      await managerByUser2.bid(postId, bidMetadata2, {
        value: bitPrice2,
      })

      const bidMetadata3 = 'saedafakjkjfaj;jf'
      const bitPrice3 = parseEth(200)
      const bidId3 = await manager.nextBidId()
      await managerByUser3.bid(postId, bidMetadata3, {
        value: bitPrice3,
      })
      await manager.close(bidId2)

      const user3BalanceBeforeClose = await user3.getBalance()

      expect(await managerByUser3.refund(bidId3))
        .to.emit(manager, 'Refund')
        .withArgs(bidId3, postId, user3.address, bitPrice3)

      const user3BalanceAfterClose = await user3.getBalance()
      const user3BalanceDiff = Number(
        user3BalanceAfterClose.sub(user3BalanceBeforeClose)
      )
      expect(user3BalanceDiff).to.be.lt(Number(parseEth(200)))
      expect(user3BalanceDiff).to.be.gt(Number(parseEth(199.9)))
    })
  })

  describe('withdraw', async () => {
    it('should withdraw after the close', async () => {
      const { manager, vault } = await setupTests()
      const managerByUser2 = manager.connect(user2)
      const managerByUser3 = manager.connect(user3)

      const postMetadata = 'abi09nadu2brasfjl'
      const now = Date.now()
      await network.provider.send('evm_setNextBlockTimestamp', [now])
      await network.provider.send('evm_mine')
      const fromTimestamp = now + 3600
      const toTimestamp = now + 7200
      const postId = await manager.nextPostId()
      await manager.newPost(postMetadata, fromTimestamp, toTimestamp)

      const bidMetadata2 = 'xxxdafakjkjfaj;jf'
      const bitPrice2 = parseEth(100)
      const bidId2 = await manager.nextBidId()
      await managerByUser2.bid(postId, bidMetadata2, {
        value: bitPrice2,
      })

      const bidMetadata3 = 'saedafakjkjfaj;jf'
      const bitPrice3 = parseEth(200)
      await managerByUser3.bid(postId, bidMetadata3, {
        value: bitPrice3,
      })
      await manager.close(bidId2)

      const user1BalanceBeforeWithdraw = await user1.getBalance()
      expect(await vault.balance()).to.be.eq(parseEth(10))
      expect(await vault.withdraw(parseEth(9)))
        .to.emit(vault, 'Withdraw')
        .withArgs(user1.address, parseEth(9))
      expect(await vault.balance()).to.be.eq(parseEth(1))
      const user1BalanceAfterWithdraw = await user1.getBalance()
      const user1BalanceDiff = Number(
        user1BalanceAfterWithdraw.sub(user1BalanceBeforeWithdraw)
      )
      expect(user1BalanceDiff).to.be.lt(Number(parseEth(9.0)))
      expect(user1BalanceDiff).to.be.gt(Number(parseEth(8.9)))
    })
  })

  describe('call', async () => {
    it('should call a bid', async () => {
      const { manager, right } = await setupTests()
      const managerByUser2 = manager.connect(user2)
      const managerByUser3 = manager.connect(user3)

      const postMetadata = 'abi09nadu2brasfjl'
      const now = Date.now()
      await network.provider.send('evm_setNextBlockTimestamp', [now])
      await network.provider.send('evm_mine')
      const fromTimestamp = now + 3600
      const toTimestamp = now + 7200
      const postId = await manager.nextPostId()

      await manager.newPost(postMetadata, fromTimestamp, toTimestamp)
      const bidMetadata2 = ''
      const bitPrice2 = parseEth(100)
      const bidId2 = await manager.nextBidId()
      await managerByUser2.bid(postId, bidMetadata2, {
        value: bitPrice2,
      })

      const bidMetadata3 = 'saedafakjkjfaj;jf'
      const bitPrice3 = parseEth(200)
      await managerByUser3.bid(postId, bidMetadata3, {
        value: bitPrice3,
      })
      expect(await manager.call(bidId2))
        .to.emit(manager, 'Call')
        .withArgs(bidId2, postId, user2.address, bitPrice2)

      expect(await right.ownerOf(postId)).to.be.eq(user2.address)
      expect(await right.tokenURI(postId)).to.be.eq(`ipfs://${postMetadata}`)
    })
  })

  describe('propose', async () => {
    it('should propose on the book', async () => {
      const { manager, vault, pool } = await setupTests()
      const managerByUser2 = manager.connect(user2)
      const managerByUser3 = manager.connect(user3)

      const postMetadata = 'abi09nadu2brasfjl'
      const now = Date.now()
      await network.provider.send('evm_setNextBlockTimestamp', [now])
      await network.provider.send('evm_mine')
      const fromTimestamp = now + 3600
      const toTimestamp = now + 7200
      const postId = await manager.nextPostId()

      await manager.newPost(postMetadata, fromTimestamp, toTimestamp)
      const bidMetadata2 = ''
      const bitPrice2 = parseEth(100)
      const bidId2 = await manager.nextBidId()
      await managerByUser2.bid(postId, bidMetadata2, {
        value: bitPrice2,
      })

      const bidMetadata3 = 'saedafakjkjfaj;jf'
      const bitPrice3 = parseEth(200)
      await managerByUser3.bid(postId, bidMetadata3, {
        value: bitPrice3,
      })
      await manager.call(bidId2)

      const proposedMetadata = 'kjfkajlfjaji3j'
      expect(await managerByUser2.propose(postId, proposedMetadata))
        .to.emit(manager, 'Propose')
        .withArgs(bidId2, postId, proposedMetadata)
    })
  })

  describe('accept', async () => {
    it('should accept the proposal', async () => {
      const { manager, vault } = await setupTests()
      const managerByUser2 = manager.connect(user2)
      const managerByUser3 = manager.connect(user3)

      const postMetadata = 'abi09nadu2brasfjl'
      const now = Date.now()
      await network.provider.send('evm_setNextBlockTimestamp', [now])
      await network.provider.send('evm_mine')
      const fromTimestamp = now + 3600
      const toTimestamp = now + 7200
      const postId = await manager.nextPostId()

      await manager.newPost(postMetadata, fromTimestamp, toTimestamp)
      const bidMetadata2 = ''
      const bitPrice2 = parseEth(100)
      const bidId2 = await manager.nextBidId()
      await managerByUser2.bid(postId, bidMetadata2, {
        value: bitPrice2,
      })

      const bidMetadata3 = 'saedafakjkjfaj;jf'
      const bitPrice3 = parseEth(200)
      const bidId3 = await manager.nextBidId()
      await managerByUser3.bid(postId, bidMetadata3, {
        value: bitPrice3,
      })
      await manager.call(bidId2)

      const proposedMetadata = 'kjfkajlfjaji3j'
      await managerByUser2.propose(postId, proposedMetadata)

      expect(await manager.accept(postId))
        .to.emit(manager, 'Accept')
        .withArgs(postId, bidId2)
    })
  })
})<|MERGE_RESOLUTION|>--- conflicted
+++ resolved
@@ -88,9 +88,6 @@
         user2.address,
         bitPrice,
         bidMetadata,
-<<<<<<< HEAD
-=======
-        originalLink,
         1,
       ])
       expect(await manager.bidderList(postId)).to.deep.equal([bidId])
@@ -127,8 +124,6 @@
         user2.address,
         bitPrice,
         '',
-        '',
->>>>>>> 81bf641c
         0,
       ])
       expect(await manager.bidderList(postId)).to.deep.equal([bidId])
