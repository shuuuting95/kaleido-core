import { expect } from 'chai'
import { BigNumber } from 'ethers'
import { deployments, network, waffle } from 'hardhat'
import { parseEth } from './../utils/number'
import {
  getAdManagerContract,
  getAdPoolContract,
  getDistributionRightContract,
  getVaultContract,
} from './../utils/setup'

describe('AdManager', async () => {
  const [user1, user2, user3] = waffle.provider.getWallets()

  const setupTests = deployments.createFixture(async ({ deployments }) => {
    await deployments.fixture()
    const now = Date.now()
    await network.provider.send('evm_setNextBlockTimestamp', [now])
    await network.provider.send('evm_mine')
    return {
      manager: await getAdManagerContract(),
      right: await getDistributionRightContract(),
      vault: await getVaultContract(),
      pool: await getAdPoolContract(),
    }
  })

  describe('newPost', async () => {
    it('should new a post', async () => {
      const { manager, right } = await setupTests()

      const postMetadata = 'abi09nadu2brasfjl'
      const now = Date.now()
      const fromTimestamp = now + 3600
      const toTimestamp = now + 7200

      const postId = await manager.nextPostId()
      expect(
        await postAs(manager, {
          postMetadata: postMetadata,
          from: fromTimestamp,
          to: toTimestamp,
        })
      )
        .to.emit(manager, 'NewPost')
        .withArgs(
          postId,
          user1.address,
          postMetadata,
          fromTimestamp,
          toTimestamp
        )

      expect(await manager.allPosts(postId)).to.deep.equal([
        postId,
        user1.address,
        postMetadata,
        BigNumber.from(fromTimestamp),
        BigNumber.from(toTimestamp),
        BigNumber.from(0),
      ])
    })
    it('should have valid periods', async () => {
      const { manager } = await setupTests()

      const postMetadata = 'abi09nadu2brasfjl'
      const now = Date.now()

      await expect(
        postAs(manager, {
          postMetadata: postMetadata,
          to: now - 3600,
        })
      ).to.be.revertedWith('AD101')
    })
    it('should have separated durations', async () => {
      const { manager } = await setupTests()

      const now = Date.now()
      const fromTimestamp = now + 3600
      const toTimestamp = now + 7200
      await postAs(manager, {
        from: fromTimestamp,
        to: toTimestamp,
      })
      const cases = [
        {
          from: fromTimestamp,
          to: toTimestamp,
        },
        {
          from: fromTimestamp + 1,
          to: toTimestamp + 1,
        },
        {
          from: fromTimestamp - 1,
          to: toTimestamp - 1,
        },
        {
          from: fromTimestamp - 1,
          to: fromTimestamp,
        },
        {
          from: toTimestamp,
          to: toTimestamp + 1,
        },
      ]
      cases.forEach((c) => {
        expect(
          postAs(manager, {
            from: c.from,
            to: c.to,
          })
        ).to.be.revertedWith('AD101')
      })
    })
    it('doesnt have to be separated durations with different metadata', async () => {
      const { manager } = await setupTests()

      const postMetadata = 'abi09nadu2brasfjl'
      const anotherMetadata = 'xxxdafakjkjfaj;jf'
      const now = Date.now()
      await network.provider.send('evm_setNextBlockTimestamp', [now])
      await network.provider.send('evm_mine')
      const fromTimestamp = now + 3600
      const toTimestamp = now + 7200
      await manager.newPost(postMetadata, fromTimestamp, toTimestamp)
      const postId = await manager.nextPostId()
      expect(await manager.newPost(anotherMetadata, fromTimestamp, toTimestamp))
        .to.emit(manager, 'NewPost')
        .withArgs(
          postId,
          user1.address,
          anotherMetadata,
          fromTimestamp,
          toTimestamp
        )
    })
  })

  describe('bid', async () => {
    it('should be disabled after expiration', async () => {
      const { manager } = await setupTests()
      const managerByUser2 = manager.connect(user2)

      const now = Date.now()
<<<<<<< HEAD
      const toTimestamp = now + -999
      const postId = await manager.nextPostId()

      await postAs(manager, {
        to: toTimestamp,
      })
=======
      await network.provider.send('evm_setNextBlockTimestamp', [now])
      await network.provider.send('evm_mine')
      const fromTimestamp = now - 1000
      const toTimestamp = now + 1800
      const postId = await manager.nextPostId()

      const bidMetadata = 'xxxdafakjkjfaj;jf'
      const bitPrice = parseEth(1.5)
      const bidId = await manager.nextBidId()
      await manager.newPost(postMetadata, fromTimestamp, toTimestamp)
      await network.provider.send('evm_setNextBlockTimestamp', [now + 3600])
>>>>>>> e6449ebc
      await expect(
        bidAs(managerByUser2, { postId: postId })
      ).to.be.revertedWith('AD108')
    })
    it('should bit to a post', async () => {
      const { manager } = await setupTests()
      const managerByUser2 = manager.connect(user2)

      const now = Date.now()
      await network.provider.send('evm_setNextBlockTimestamp', [now])
      await network.provider.send('evm_mine')
      const postId = await manager.nextPostId()

      const bidMetadata = 'xxxdafakjkjfaj;jf'
      const bitPrice = parseEth(1.5)
      const bidId = await manager.nextBidId()

      await postAs(manager)
      expect(
        await bidAs(managerByUser2, {
          postId: postId,
          price: bitPrice,
          metadata: bidMetadata,
        })
      )
        .to.emit(manager, 'Bid')
        .withArgs(bidId, postId, user2.address, bitPrice, bidMetadata)
      expect(await manager.bidderInfo(bidId)).to.deep.equal([
        bidId,
        postId,
        user2.address,
        bitPrice,
        bidMetadata,
        1,
      ])
      expect(await manager.bidderList(postId)).to.deep.equal([bidId])
    })
    it('can be done unless a successful bid does not exist', async () => {
      const { manager } = await setupTests()
      const managerByUser2 = manager.connect(user2)

      const postId = await manager.nextPostId()

      const bidId = await manager.nextBidId()

      await postAs(manager)
      await bidAs(managerByUser2, { postId: postId })
      await manager.call(bidId)
      await expect(
        bidAs(managerByUser2, { postId: postId })
      ).to.be.revertedWith('AD102')
    })
  })

  describe('book', async () => {
    it('should be disabled after expiration', async () => {
      const { manager } = await setupTests()
      const managerByUser2 = manager.connect(user2)

      const postMetadata = 'abi09nadu2brasfjl'
      const now = Date.now()
<<<<<<< HEAD
      const fromTimestamp = now - 1000
      const toTimestamp = now + -999
=======
      await network.provider.send('evm_setNextBlockTimestamp', [now])
      await network.provider.send('evm_mine')
      const fromTimestamp = now - 1800
      const toTimestamp = now + 1800
>>>>>>> e6449ebc
      const postId = await manager.nextPostId()

      const bookPrice = parseEth(1.5)

      await manager.newPost(postMetadata, fromTimestamp, toTimestamp)
      await network.provider.send('evm_setNextBlockTimestamp', [now + 3600])

      await expect(
        managerByUser2.book(postId, {
          value: bookPrice,
        })
      ).to.be.revertedWith('AD108')
    })
    it('should book to a post', async () => {
      const { manager } = await setupTests()
      const managerByUser2 = manager.connect(user2)

      const postId = await manager.nextPostId()

      const bitPrice = parseEth(1.5)
      const bidId = await manager.nextBidId()

      await postAs(manager)
      expect(
        await managerByUser2.book(postId, {
          value: bitPrice,
        })
      )
        .to.emit(manager, 'Book')
        .withArgs(bidId, postId, user2.address, bitPrice)
      expect(await manager.bidderInfo(bidId)).to.deep.equal([
        bidId,
        postId,
        user2.address,
        bitPrice,
        '',
        0,
      ])
      expect(await manager.bidderList(postId)).to.deep.equal([bidId])
    })
  })

  describe('close', async () => {
    it('should close after the period', async () => {
      const { manager, vault } = await setupTests()
      const managerByUser2 = manager.connect(user2)
      const managerByUser3 = manager.connect(user3)

      const postMetadata = 'abi09nadu2brasfjl'
      const now = Date.now()
      const fromTimestamp = now + 3600
      const toTimestamp = now + 7200
      const postId = await manager.nextPostId()
      await manager.newPost(postMetadata, fromTimestamp, toTimestamp)

      const bidMetadata2 = 'xxxdafakjkjfaj;jf'
      const bitPrice2 = parseEth(100)
      const bidId2 = await manager.nextBidId()
      await bidAs(managerByUser2, {
        postId: postId,
        price: bitPrice2,
        metadata: bidMetadata2,
      })
      const bitPrice3 = parseEth(200)
      await bidAs(managerByUser3, {
        postId: postId,
        price: bitPrice3,
      })

      const user1BalanceBeforeClose = await user1.getBalance()
      const user2BalanceBeforeClose = await user2.getBalance()

      expect(await manager.close(bidId2))
        .to.emit(manager, 'Close')
        .withArgs(bidId2, postId, user2.address, bitPrice2, bidMetadata2)
        .to.emit(vault, 'Received')
        .withArgs(manager.address, parseEth(10))
      const user1BalanceAfterClose = await user1.getBalance()
      const user2BalanceAfterClose = await user2.getBalance()

      const user1BalanceDiff = Number(
        user1BalanceAfterClose.sub(user1BalanceBeforeClose)
      )
      const user2BalanceDiff = Number(
        user2BalanceAfterClose.sub(user2BalanceBeforeClose)
      )
      expect(user1BalanceDiff).to.be.lt(Number(parseEth(90.0)))
      expect(user1BalanceDiff).to.be.gt(Number(parseEth(89.9)))
      expect(user2BalanceDiff).to.be.eq(0)
      expect(await vault.balance()).to.be.eq(parseEth(10))
    })
  })

  describe('refund', async () => {
    it('should refund after the period', async () => {
      const { manager } = await setupTests()
      const managerByUser2 = manager.connect(user2)
      const managerByUser3 = manager.connect(user3)

      const postId = await manager.nextPostId()

      await postAs(manager)
      const bidId2 = await manager.nextBidId()
      await bidAs(managerByUser2, { postId: postId })
      const bidMetadata3 = 'saedafakjkjfaj;jf'
      const bitPrice3 = parseEth(200)
      const bidId3 = await manager.nextBidId()
      await bidAs(managerByUser3, {
        postId: postId,
        price: bitPrice3,
        metadata: bidMetadata3,
      })
      await manager.close(bidId2)

      const user3BalanceBeforeClose = await user3.getBalance()

      expect(await managerByUser3.refund(bidId3))
        .to.emit(manager, 'Refund')
        .withArgs(bidId3, postId, user3.address, bitPrice3)

      const user3BalanceAfterClose = await user3.getBalance()
      const user3BalanceDiff = Number(
        user3BalanceAfterClose.sub(user3BalanceBeforeClose)
      )
      expect(user3BalanceDiff).to.be.lt(Number(parseEth(200)))
      expect(user3BalanceDiff).to.be.gt(Number(parseEth(199.9)))
    })

    it('cannot be refunded after the acceptation', async () => {
      const { manager } = await setupTests()
      const managerByUser2 = manager.connect(user2)

      const postId = await manager.nextPostId()

      await postAs(manager)
      const bidId2 = await manager.nextBidId()
      await bidAs(managerByUser2, { postId: postId })

      await manager.close(bidId2)

      await expect(managerByUser2.refund(bidId2)).to.be.revertedWith('AD107')
    })
  })

  describe('withdraw', async () => {
    it('should withdraw after the close', async () => {
      const { manager, vault } = await setupTests()
      const managerByUser2 = manager.connect(user2)
      const managerByUser3 = manager.connect(user3)

      const postMetadata = 'abi09nadu2brasfjl'
      const now = Date.now()
      const fromTimestamp = now + 3600
      const toTimestamp = now + 7200
      const postId = await manager.nextPostId()
      await manager.newPost(postMetadata, fromTimestamp, toTimestamp)

      const bidMetadata2 = 'xxxdafakjkjfaj;jf'
      const bitPrice2 = parseEth(100)
      const bidId2 = await manager.nextBidId()
      await bidAs(managerByUser2, {
        postId: postId,
        price: bitPrice2,
        metadata: bidMetadata2,
      })

      await bidAs(managerByUser3, { postId: postId })
      await manager.close(bidId2)

      const user1BalanceBeforeWithdraw = await user1.getBalance()
      expect(await vault.balance()).to.be.eq(parseEth(10))
      expect(await vault.withdraw(parseEth(9)))
        .to.emit(vault, 'Withdraw')
        .withArgs(user1.address, parseEth(9))
      expect(await vault.balance()).to.be.eq(parseEth(1))
      const user1BalanceAfterWithdraw = await user1.getBalance()
      const user1BalanceDiff = Number(
        user1BalanceAfterWithdraw.sub(user1BalanceBeforeWithdraw)
      )
      expect(user1BalanceDiff).to.be.lt(Number(parseEth(9.0)))
      expect(user1BalanceDiff).to.be.gt(Number(parseEth(8.9)))
    })
  })

  describe('call', async () => {
    it('should call a bid', async () => {
      const { manager, right } = await setupTests()
      const managerByUser2 = manager.connect(user2)
      const managerByUser3 = manager.connect(user3)

      const postMetadata = 'abi09nadu2brasfjl'
      const postId = await manager.nextPostId()

      await postAs(manager)
      const bitPrice2 = parseEth(100)
      const bidId2 = await manager.nextBidId()
      await bidAs(managerByUser2, { postId: postId })

      await bidAs(managerByUser3, { postId: postId })
      expect(await manager.call(bidId2))
        .to.emit(manager, 'Call')
        .withArgs(bidId2, postId, user2.address, bitPrice2)

      expect(await right.ownerOf(postId)).to.be.eq(user2.address)
      expect(await right.tokenURI(postId)).to.be.eq(`ipfs://${postMetadata}`)
    })
    it('cannot be done post already closed', async () => {
      const { manager, right } = await setupTests()
      const managerByUser2 = manager.connect(user2)
      const managerByUser3 = manager.connect(user3)

      const postMetadata = 'abi09nadu2brasfjl'
      const now = Date.now()
      await network.provider.send('evm_setNextBlockTimestamp', [now])
      await network.provider.send('evm_mine')
      const fromTimestamp = now + 3600
      const toTimestamp = now + 7200
      const postId = await manager.nextPostId()

      await manager.newPost(postMetadata, fromTimestamp, toTimestamp)
      const bidMetadata2 = ''
      const bitPrice2 = parseEth(100)
      const bidId2 = await manager.nextBidId()
      await managerByUser2.bid(postId, bidMetadata2, {
        value: bitPrice2,
      })
      const bidId3 = await manager.nextBidId()

      const bidMetadata3 = 'saedafakjkjfaj;jf'
      const bitPrice3 = parseEth(200)
      await managerByUser3.bid(postId, bidMetadata3, {
        value: bitPrice3,
      })
      await manager.call(bidId2)
      await expect(manager.call(bidId3)).to.be.revertedWith('AD113')
    })
    it('cannot be done except by owners', async () => {
      const { manager } = await setupTests()
      const managerByUser2 = manager.connect(user2)
      const managerByUser3 = manager.connect(user3)

      const postMetadata = 'abi09nadu2brasfjl'
      const now = Date.now()
      await network.provider.send('evm_setNextBlockTimestamp', [now])
      await network.provider.send('evm_mine')
      const fromTimestamp = now + 3600
      const toTimestamp = now + 7200
      const postId = await manager.nextPostId()

      await manager.newPost(postMetadata, fromTimestamp, toTimestamp)
      const bidMetadata2 = ''
      const bitPrice2 = parseEth(100)
      const bidId2 = await manager.nextBidId()
      await managerByUser2.bid(postId, bidMetadata2, {
        value: bitPrice2,
      })

      await expect(managerByUser3.call(bidId2)).to.be.revertedWith('AD102')
    })
    it('cannot be done the bid not exists', async () => {
      const { manager } = await setupTests()
      const managerByUser2 = manager.connect(user2)

      const postMetadata = 'abi09nadu2brasfjl'
      const now = Date.now()
      await network.provider.send('evm_setNextBlockTimestamp', [now])
      await network.provider.send('evm_mine')
      const fromTimestamp = now + 3600
      const toTimestamp = now + 7200
      const postId = await manager.nextPostId()

      await manager.newPost(postMetadata, fromTimestamp, toTimestamp)
      const bidMetadata2 = ''
      const bitPrice2 = parseEth(100)
      await managerByUser2.bid(postId, bidMetadata2, {
        value: bitPrice2,
      })
      await expect(manager.call(999)).to.be.revertedWith('AD108')
    })
  })

  describe('propose', async () => {
    it('should propose on the book', async () => {
      const { manager } = await setupTests()
      const managerByUser2 = manager.connect(user2)
      const managerByUser3 = manager.connect(user3)
      const postId = await manager.nextPostId()

      await postAs(manager)
      const bidId2 = await manager.nextBidId()
      await bidAs(managerByUser2, { postId: postId })

      const bidMetadata3 = 'saedafakjkjfaj;jf'
      const bitPrice3 = parseEth(200)
      await bidAs(managerByUser3, {
        postId: postId,
        metadata: bidMetadata3,
        price: bitPrice3,
      })
      await manager.call(bidId2)

      const proposedMetadata = 'kjfkajlfjaji3j'
      expect(await managerByUser2.propose(postId, proposedMetadata))
        .to.emit(manager, 'Propose')
        .withArgs(bidId2, postId, proposedMetadata)
    })
    it('cannot be done once proposed another one', async () => {
      const { manager } = await setupTests()
      const managerByUser2 = manager.connect(user2)

      const postId = await manager.nextPostId()

      await postAs(manager)
      const bidId2 = await manager.nextBidId()
      await bidAs(managerByUser2, { postId: postId })

      await manager.call(bidId2)

      const proposedMetadata = 'kjfkajlfjaji3j'
      await managerByUser2.propose(postId, proposedMetadata)
      await expect(
        managerByUser2.propose(postId, proposedMetadata)
      ).to.be.revertedWith('AD112')
    })
  })

  describe('accept', async () => {
    it('should accept the proposal', async () => {
      const { manager } = await setupTests()
      const managerByUser2 = manager.connect(user2)
      const postId = await manager.nextPostId()
      await postAs(manager)
      const bidId2 = await manager.nextBidId()
      await bidAs(managerByUser2, { postId: postId })
      await manager.call(bidId2)

      const proposedMetadata = 'kjfkajlfjaji3j'
      await managerByUser2.propose(postId, proposedMetadata)

      expect(await manager.accept(postId))
        .to.emit(manager, 'Accept')
        .withArgs(postId, bidId2)
    })
    it('should burn the distribution right', async () => {
      const { manager, right } = await setupTests()
      const managerByUser2 = manager.connect(user2)

      const postMetadata = 'abi09nadu2brasfjl'
      const now = Date.now()
      const fromTimestamp = now + 3600
      const toTimestamp = now + 7200
      const postId = await manager.nextPostId()

      await postAs(manager, {
        from: fromTimestamp,
        to: toTimestamp,
        postMetadata: postMetadata,
      })
      const bidMetadata2 = ''
      const bitPrice2 = parseEth(100)
      const bidId2 = await manager.nextBidId()
      await bidAs(managerByUser2, {
        postId: postId,
        price: bitPrice2,
        metadata: bidMetadata2,
      })

      await manager.call(bidId2)

      const proposedMetadata = 'kjfkajlfjaji3j'
      await managerByUser2.propose(postId, proposedMetadata)
      expect(await right.ownerOf(postId)).to.be.eq(user2.address)

      await manager.accept(postId)
      await expect(right.ownerOf(postId)).to.be.revertedWith(
        'ERC721: owner query for nonexistent token'
      )
    })
  })

  describe('displayMetadata', async () => {
    it('should display a valid metadata', async () => {
      const { manager } = await setupTests()
      const managerByUser2 = manager.connect(user2)

      const postMetadata = 'abi09nadu2brasfjl'
      const now = Date.now()
      const fromTimestamp = now - 3200
      const postId = await manager.nextPostId()

      await postAs(manager, {
        postMetadata: postMetadata,
        from: fromTimestamp,
      })
      const bidMetadata2 = ''
      const bitPrice2 = parseEth(100)
      const bidId2 = await manager.nextBidId()
      await managerByUser2.bid(postId, bidMetadata2, {
        value: bitPrice2,
      })
      await manager.call(bidId2)
      const proposedMetadata = 'kjfkajlfjaji3j'
      await managerByUser2.propose(postId, proposedMetadata)
      await manager.accept(postId)
      expect(
        await managerByUser2.displayByMetadata(user1.address, postMetadata)
      ).to.be.eq(proposedMetadata)
    })
    it('should be reverted if there is no valid Post', async () => {
      const { manager } = await setupTests()
      const managerByUser2 = manager.connect(user2)

      const postMetadata = 'abi09nadu2brasfjl'
      const now = Date.now()
      await network.provider.send('evm_setNextBlockTimestamp', [now])
      await network.provider.send('evm_mine')
      const fromTimestamp = now - 3200
<<<<<<< HEAD
      const toTimestamp = now - 1600

      await postAs(manager, {
        postMetadata: postMetadata,
        from: fromTimestamp,
        to: toTimestamp,
      })

=======
      const toTimestamp = now + 1600
      await manager.newPost(postMetadata, fromTimestamp, toTimestamp)
      await network.provider.send('evm_increaseTime', [3600])
      await network.provider.send('evm_mine')
>>>>>>> e6449ebc
      await expect(
        managerByUser2.displayByMetadata(user1.address, postMetadata)
      ).to.be.revertedWith('AD110')
    })
  })
})
interface PostProps {
  postMetadata?: string
  from?: number
  to?: number
}

function postAs(manager: any, props?: PostProps) {
  const now = Date.now()

  return manager.newPost(
    props?.postMetadata ? props.postMetadata : 'abi09nadu2brasfjl',
    props?.from ? props.from : now - 1600,
    props?.to ? props.to : now + 3600
  )
}

interface BidProps {
  postId: number
  price?: BigNumber
  metadata?: string
}

function bidAs(manager: any, props: BidProps) {
  return manager.bid(props.postId, props.metadata ? props.metadata : '', {
    value: props.price ? props.price : parseEth(100),
  })
}<|MERGE_RESOLUTION|>--- conflicted
+++ resolved
@@ -120,13 +120,21 @@
       const postMetadata = 'abi09nadu2brasfjl'
       const anotherMetadata = 'xxxdafakjkjfaj;jf'
       const now = Date.now()
-      await network.provider.send('evm_setNextBlockTimestamp', [now])
-      await network.provider.send('evm_mine')
-      const fromTimestamp = now + 3600
-      const toTimestamp = now + 7200
-      await manager.newPost(postMetadata, fromTimestamp, toTimestamp)
-      const postId = await manager.nextPostId()
-      expect(await manager.newPost(anotherMetadata, fromTimestamp, toTimestamp))
+      const fromTimestamp = now + 3600
+      const toTimestamp = now + 7200
+      await postAs(manager, {
+        postMetadata: postMetadata,
+        from: fromTimestamp,
+        to: toTimestamp,
+      })
+      const postId = await manager.nextPostId()
+      expect(
+        await postAs(manager, {
+          postMetadata: anotherMetadata,
+          from: fromTimestamp,
+          to: toTimestamp,
+        })
+      )
         .to.emit(manager, 'NewPost')
         .withArgs(
           postId,
@@ -144,26 +152,13 @@
       const managerByUser2 = manager.connect(user2)
 
       const now = Date.now()
-<<<<<<< HEAD
-      const toTimestamp = now + -999
-      const postId = await manager.nextPostId()
-
-      await postAs(manager, {
-        to: toTimestamp,
-      })
-=======
-      await network.provider.send('evm_setNextBlockTimestamp', [now])
-      await network.provider.send('evm_mine')
-      const fromTimestamp = now - 1000
       const toTimestamp = now + 1800
       const postId = await manager.nextPostId()
 
-      const bidMetadata = 'xxxdafakjkjfaj;jf'
-      const bitPrice = parseEth(1.5)
-      const bidId = await manager.nextBidId()
-      await manager.newPost(postMetadata, fromTimestamp, toTimestamp)
+      await postAs(manager, {
+        to: toTimestamp,
+      })
       await network.provider.send('evm_setNextBlockTimestamp', [now + 3600])
->>>>>>> e6449ebc
       await expect(
         bidAs(managerByUser2, { postId: postId })
       ).to.be.revertedWith('AD108')
@@ -173,8 +168,6 @@
       const managerByUser2 = manager.connect(user2)
 
       const now = Date.now()
-      await network.provider.send('evm_setNextBlockTimestamp', [now])
-      await network.provider.send('evm_mine')
       const postId = await manager.nextPostId()
 
       const bidMetadata = 'xxxdafakjkjfaj;jf'
@@ -225,20 +218,17 @@
 
       const postMetadata = 'abi09nadu2brasfjl'
       const now = Date.now()
-<<<<<<< HEAD
-      const fromTimestamp = now - 1000
-      const toTimestamp = now + -999
-=======
-      await network.provider.send('evm_setNextBlockTimestamp', [now])
-      await network.provider.send('evm_mine')
       const fromTimestamp = now - 1800
       const toTimestamp = now + 1800
->>>>>>> e6449ebc
       const postId = await manager.nextPostId()
 
       const bookPrice = parseEth(1.5)
 
-      await manager.newPost(postMetadata, fromTimestamp, toTimestamp)
+      await postAs(manager, {
+        postMetadata: postMetadata,
+        from: fromTimestamp,
+        to: toTimestamp,
+      })
       await network.provider.send('evm_setNextBlockTimestamp', [now + 3600])
 
       await expect(
@@ -287,7 +277,11 @@
       const fromTimestamp = now + 3600
       const toTimestamp = now + 7200
       const postId = await manager.nextPostId()
-      await manager.newPost(postMetadata, fromTimestamp, toTimestamp)
+      await postAs(manager, {
+        postMetadata: postMetadata,
+        from: fromTimestamp,
+        to: toTimestamp,
+      })
 
       const bidMetadata2 = 'xxxdafakjkjfaj;jf'
       const bitPrice2 = parseEth(100)
@@ -389,8 +383,11 @@
       const fromTimestamp = now + 3600
       const toTimestamp = now + 7200
       const postId = await manager.nextPostId()
-      await manager.newPost(postMetadata, fromTimestamp, toTimestamp)
-
+      await postAs(manager, {
+        postMetadata: postMetadata,
+        from: fromTimestamp,
+        to: toTimestamp,
+      })
       const bidMetadata2 = 'xxxdafakjkjfaj;jf'
       const bitPrice2 = parseEth(100)
       const bidId2 = await manager.nextBidId()
@@ -443,29 +440,36 @@
     it('cannot be done post already closed', async () => {
       const { manager, right } = await setupTests()
       const managerByUser2 = manager.connect(user2)
+
       const managerByUser3 = manager.connect(user3)
 
       const postMetadata = 'abi09nadu2brasfjl'
       const now = Date.now()
-      await network.provider.send('evm_setNextBlockTimestamp', [now])
-      await network.provider.send('evm_mine')
-      const fromTimestamp = now + 3600
-      const toTimestamp = now + 7200
-      const postId = await manager.nextPostId()
-
-      await manager.newPost(postMetadata, fromTimestamp, toTimestamp)
+      const fromTimestamp = now + 3600
+      const toTimestamp = now + 7200
+      const postId = await manager.nextPostId()
+
+      await postAs(manager, {
+        postMetadata: postMetadata,
+        from: fromTimestamp,
+        to: toTimestamp,
+      })
       const bidMetadata2 = ''
       const bitPrice2 = parseEth(100)
       const bidId2 = await manager.nextBidId()
-      await managerByUser2.bid(postId, bidMetadata2, {
-        value: bitPrice2,
+      await bidAs(managerByUser2, {
+        postId: postId,
+        metadata: bidMetadata2,
+        price: bitPrice2,
       })
       const bidId3 = await manager.nextBidId()
 
       const bidMetadata3 = 'saedafakjkjfaj;jf'
       const bitPrice3 = parseEth(200)
-      await managerByUser3.bid(postId, bidMetadata3, {
-        value: bitPrice3,
+      await bidAs(managerByUser3, {
+        postId: postId,
+        metadata: bidMetadata3,
+        price: bitPrice3,
       })
       await manager.call(bidId2)
       await expect(manager.call(bidId3)).to.be.revertedWith('AD113')
@@ -477,18 +481,22 @@
 
       const postMetadata = 'abi09nadu2brasfjl'
       const now = Date.now()
-      await network.provider.send('evm_setNextBlockTimestamp', [now])
-      await network.provider.send('evm_mine')
-      const fromTimestamp = now + 3600
-      const toTimestamp = now + 7200
-      const postId = await manager.nextPostId()
-
-      await manager.newPost(postMetadata, fromTimestamp, toTimestamp)
+      const fromTimestamp = now + 3600
+      const toTimestamp = now + 7200
+      const postId = await manager.nextPostId()
+
+      await postAs(manager, {
+        postMetadata: postMetadata,
+        from: fromTimestamp,
+        to: toTimestamp,
+      })
       const bidMetadata2 = ''
       const bitPrice2 = parseEth(100)
       const bidId2 = await manager.nextBidId()
-      await managerByUser2.bid(postId, bidMetadata2, {
-        value: bitPrice2,
+      await bidAs(managerByUser2, {
+        postId: postId,
+        metadata: bidMetadata2,
+        price: bitPrice2,
       })
 
       await expect(managerByUser3.call(bidId2)).to.be.revertedWith('AD102')
@@ -499,17 +507,21 @@
 
       const postMetadata = 'abi09nadu2brasfjl'
       const now = Date.now()
-      await network.provider.send('evm_setNextBlockTimestamp', [now])
-      await network.provider.send('evm_mine')
-      const fromTimestamp = now + 3600
-      const toTimestamp = now + 7200
-      const postId = await manager.nextPostId()
-
-      await manager.newPost(postMetadata, fromTimestamp, toTimestamp)
+      const fromTimestamp = now + 3600
+      const toTimestamp = now + 7200
+      const postId = await manager.nextPostId()
+
+      await postAs(manager, {
+        postMetadata: postMetadata,
+        from: fromTimestamp,
+        to: toTimestamp,
+      })
       const bidMetadata2 = ''
       const bitPrice2 = parseEth(100)
-      await managerByUser2.bid(postId, bidMetadata2, {
-        value: bitPrice2,
+      await bidAs(managerByUser2, {
+        postId: postId,
+        metadata: bidMetadata2,
+        price: bitPrice2,
       })
       await expect(manager.call(999)).to.be.revertedWith('AD108')
     })
@@ -631,8 +643,10 @@
       const bidMetadata2 = ''
       const bitPrice2 = parseEth(100)
       const bidId2 = await manager.nextBidId()
-      await managerByUser2.bid(postId, bidMetadata2, {
-        value: bitPrice2,
+      await bidAs(managerByUser2, {
+        postId: postId,
+        metadata: bidMetadata2,
+        price: bitPrice2,
       })
       await manager.call(bidId2)
       const proposedMetadata = 'kjfkajlfjaji3j'
@@ -648,24 +662,18 @@
 
       const postMetadata = 'abi09nadu2brasfjl'
       const now = Date.now()
+      const fromTimestamp = now - 3200
+      const toTimestamp = now + 1600
       await network.provider.send('evm_setNextBlockTimestamp', [now])
       await network.provider.send('evm_mine')
-      const fromTimestamp = now - 3200
-<<<<<<< HEAD
-      const toTimestamp = now - 1600
-
-      await postAs(manager, {
-        postMetadata: postMetadata,
-        from: fromTimestamp,
-        to: toTimestamp,
-      })
-
-=======
-      const toTimestamp = now + 1600
-      await manager.newPost(postMetadata, fromTimestamp, toTimestamp)
+      await postAs(manager, {
+        postMetadata: postMetadata,
+        from: fromTimestamp,
+        to: toTimestamp,
+      })
+
       await network.provider.send('evm_increaseTime', [3600])
       await network.provider.send('evm_mine')
->>>>>>> e6449ebc
       await expect(
         managerByUser2.displayByMetadata(user1.address, postMetadata)
       ).to.be.revertedWith('AD110')
