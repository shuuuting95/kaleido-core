--- conflicted
+++ resolved
@@ -103,11 +103,7 @@
 	/// @inheritdoc IAdManager
 	function book(uint256 postId) public payable override {
 		require(allPosts[postId].successfulBidId == 0, "AD102");
-<<<<<<< HEAD
-		_bid(postId, "");
-=======
 		_book(postId);
->>>>>>> 81bf641c
 	}
 
 	/// @inheritdoc IAdManager
@@ -229,56 +225,33 @@
 		revert("AD");
 	}
 
-<<<<<<< HEAD
-	function _bid(uint256 postId, string memory metadata) public payable {
-=======
 	function _book(uint256 postId) internal {
 		uint256 bidId = nextBidId++;
-		__bid(postId, bidId, "", "", DraftStatus.BOOKED);
+		__bid(postId, bidId, "", DraftStatus.BOOKED);
 		emit Book(bidId, postId, msg.sender, msg.value);
 	}
 
-	function _bid(
-		uint256 postId,
-		string memory metadata,
-		string memory originalLink
-	) internal {
+	function _bid(uint256 postId, string memory metadata) internal {
 		uint256 bidId = nextBidId++;
-		__bid(postId, bidId, metadata, originalLink, DraftStatus.LISTED);
-		emit Bid(bidId, postId, msg.sender, msg.value, metadata, originalLink);
+		__bid(postId, bidId, metadata, DraftStatus.LISTED);
+		emit Bid(bidId, postId, msg.sender, msg.value, metadata);
 	}
 
 	function __bid(
 		uint256 postId,
 		uint256 bidId,
 		string memory metadata,
-		string memory originalLink,
 		DraftStatus status
 	) internal {
->>>>>>> 81bf641c
 		Bidder memory bidder;
 		bidder.bidId = bidId;
 		bidder.postId = postId;
 		bidder.sender = msg.sender;
 		bidder.price = msg.value;
 		bidder.metadata = metadata;
-<<<<<<< HEAD
-		bidder.status = DraftStatus.LISTED;
-		bidderInfo[bidder.bidId] = bidder;
-		bidders[postId].push(bidder.bidId);
-		emit Bid(
-			bidder.bidId,
-			bidder.postId,
-			bidder.sender,
-			bidder.price,
-			bidder.metadata
-		);
-=======
-		bidder.originalLink = originalLink;
 		bidder.status = status;
 		bidderInfo[bidder.bidId] = bidder;
 		bidders[postId].push(bidder.bidId);
->>>>>>> 81bf641c
 	}
 
 	function bidderList(uint256 postId) public view returns (uint256[] memory) {
